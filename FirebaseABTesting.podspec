Pod::Spec.new do |s|
  s.name             = 'FirebaseABTesting'
  s.version          = '3.3.0'
  s.summary          = 'Firebase ABTesting'

  s.description      = <<-DESC
A/B testing is a Firebase service that lets you run experiments across users of
your mobile apps. It lets you learn how well one or more changes to
your app work with a smaller set of users before you roll out changes to all
users. You can run experiments to find the most effective ways to use
Firebase Cloud Messaging and Firebase Remote Config in your app.
                       DESC

  s.homepage         = 'https://firebase.google.com'
  s.license          = { :type => 'Apache', :file => 'LICENSE' }
  s.authors          = 'Google, Inc.'

  s.source           = {
    :git => 'https://github.com/firebase/firebase-ios-sdk.git',
    :tag => 'ABTesting-' + s.version.to_s
  }
  s.social_media_url = 'https://twitter.com/Firebase'
  s.ios.deployment_target = '8.0'
  s.osx.deployment_target = '10.11'
  s.tvos.deployment_target = '10.0'

  s.cocoapods_version = '>= 1.4.0'
  s.static_framework = true
  s.prefix_header_file = false

  base_dir = "FirebaseABTesting/Sources/"
  s.source_files = [
    base_dir + '**/*.[mh]',
   'Interop/Analytics/Public/*.h',
   'FirebaseCore/Sources/Private/*.h',
  ]
  s.requires_arc = base_dir + '*.m'
  s.public_header_files = base_dir + 'Public/*.h', base_dir + 'Protos/developers/mobile/abt/proto/*.h'
  s.private_header_files = base_dir + 'Protos/developers/mobile/abt/proto/*.h'
  s.pod_target_xcconfig = {
    'GCC_C_LANGUAGE_STANDARD' => 'c99',
    'GCC_PREPROCESSOR_DEFINITIONS' =>
      'GPB_USE_PROTOBUF_FRAMEWORK_IMPORTS=1 ' +
      'FIRABTesting_VERSION=' + String(s.version),
    'HEADER_SEARCH_PATHS' => '"${PODS_TARGET_SRCROOT}"'
  }
<<<<<<< HEAD
  s.dependency 'FirebaseAnalyticsInterop', '~> 1.3'
  s.dependency 'FirebaseCore', '~> 6.1'
=======
  s.dependency 'FirebaseCore', '~> 6.8'
  s.dependency 'Protobuf', '~> 3.9', '>= 3.9.2'
>>>>>>> 62a98dc0

  s.test_spec 'unit' do |unit_tests|
    unit_tests.source_files = 'FirebaseABTesting/Tests/Unit/**/*.[mh]'
    unit_tests.resources = 'FirebaseABTesting/Tests/Unit/Resources/*.txt'
    unit_tests.requires_app_host = true
    unit_tests.dependency 'OCMock'
  end
end<|MERGE_RESOLUTION|>--- conflicted
+++ resolved
@@ -44,13 +44,7 @@
       'FIRABTesting_VERSION=' + String(s.version),
     'HEADER_SEARCH_PATHS' => '"${PODS_TARGET_SRCROOT}"'
   }
-<<<<<<< HEAD
-  s.dependency 'FirebaseAnalyticsInterop', '~> 1.3'
-  s.dependency 'FirebaseCore', '~> 6.1'
-=======
   s.dependency 'FirebaseCore', '~> 6.8'
-  s.dependency 'Protobuf', '~> 3.9', '>= 3.9.2'
->>>>>>> 62a98dc0
 
   s.test_spec 'unit' do |unit_tests|
     unit_tests.source_files = 'FirebaseABTesting/Tests/Unit/**/*.[mh]'

<<<<<<< HEAD
# v4.6.1
- [changed] Updated Remote Config to consume the Protobuf-less AB Testing SDK (#5890).
=======
# v4.7.0
- [changed] Functionally neutral updated import references for dependencies. (#5824)
>>>>>>> eef42197

# v4.6.0
- [changed] Removed typedefs from public API method signatures to improve Swift API usage from Xcode. (#5748)

# v4.5.0
- [changed] Updated `fetchAndActivateWithCompletionHandler:` implementation to activate asynchronously. (#5617)
- [fixed] Remove undefined class via removing unused proto generated source files. (#4334)
- [added] Add an URLSession Partial Mock to enable testing without a backend. (#5633)
- [added] Added activate API that returns a callback with an additional `bool` parameter indicating
  if the config has changed or not. The new API does not error if the console is unchanged. The old
  activate API with only an error parameter is deprecated and will be removed at the next major
  release. (#3586)

# v4.4.11
- [fixed] Fixed a bug where settings updates weren't applied before fetches. (#4740)
- [changed] Updated public API documentation for 4.4.10 change from FirebaseInstanceID to
  FirebaseInstallations. (#5561)

# v4.4.10
- [changed] Internal code changes - migrate to using the FIS SDK. (#5096)
- [changed] Include both CFBundleString and CFBundleShortVersionString in the outgoing fetch requests.

# v4.4.9
- [changed] Internal code changes. (#4934)

# v4.4.8
- [fixed] Fixed a bug (#4677, #4734) where Remote Config does not work after a restore of a previous backup of the device. (#4896).

# v4.4.7
- [fixed] Fixed a crash that could occur when attempting a remote config fetch before a valid Instance ID was available. (#4622)
- [fixed] Fixed an issue where config fetch would sometimes fail with a duplicate fetch error when no other fetches were in progress. (#3802)
- [changed] Fetch calls will now fail if a valid instance ID is not obtained by the Remote Config SDK.

# v4.4.6
- [fixed] Fix the return status code when app is offline. (#4100)
- [changed] Internal code cleanup. (#4297, #4403, #4379)
- [added] Added a new transitive dependency on the [Firebase Installations SDK](../FirebaseInstallations/CHANGELOG.md). The Firebase Installations SDK introduces the [Firebase Installations API](https://console.cloud.google.com/apis/library/firebaseinstallations.googleapis.com). Developers that use API-restrictions for their API-Keys may experience blocked requests (https://stackoverflow.com/questions/58495985/). A solution is available [here](../FirebaseInstallations/API_KEY_RESTRICTIONS.md).

# v4.4.5
- [changed] Remote Config no longer re-activates the current config on fetch if it receives no changes from the backend. (#4260)

# v4.4.4
- Minor internal project structure changes.

# v4.4.3
- Removed existing usage of an internal deprecated API. (#3993)

# v4.4.2
- Fixed issue for outdated values for deleted config keys (#3745).

# v4.4.1
- Fix docs issue. (#3846)

# v4.3.0
- Open source. (TBD)
- Community macOS (#1674) and tvOS support.
- Catalyst build support.

# v4.2.2
- Bug fix for a crash seen by some users (#3508)
- Internal changes and stability improvements.

# v4.2.1
- Bug fix for a crash seen by some users. (#3344)

# v4.2.0
- Improved shared instance initialization sequence during 'FirebaseApp.configure()'.

# v4.1.0
- Async initialization with new API for ensuring initialization completed with completion handler.
- Support for multiple active instances of Remote Config in the same app (Analytics only supported with default Firebase app instance).
 - All Remote Config API with explicit namespace are deprecated.
- New fetchAndActivate API to perform both fetch and activation upon a successful fetch in a single API call with async completion.
- New property in the FIRRemoteConfigValue class for reading value of a param as a jsonValue.
- developerModeEnabled is now deprecated. Use minimumFetchInterval or call fetchWithExpirationDuration: to force a fetch to the Remote Config backend.
- New config settings for minimumFetchInterval and fetch timeout.
- Async activate API with completion handler.

# v4.0.0
- FirebaseAnalytics is no longer a hard dependency in the RemoteConfig pod. If you were installing Remote Config via pod ''Firebase/RemoteConfig'', you should add 'pod 'Firebase/Analytics'' to the Podfile to maintain full RemoteConfig functionality. If you previously have 'pod 'Firebase/Core'' in the Podfile, no change is necessary. No major changes to functionality.

# v3.1.0
- Internal changes to support the new # vof Firebase Performance SDK.

# v3.0.2
- Bug fixes.

# v3.0.1
- Bug fix for a memory leak bug. (#488)


# v3.0.0
- Change the designated initializer for FIRRemoteConfigSettings to return a nonnull FIRRemoteConfigSettings object.

# v2.1.3
- Improve documentation on GDPR usage.

# v2.1.2
- Improve language targeting. Simplied Chinese (zh_hans) and Traditional Chinese (Taiwan) (zh_TW) language targeting should also be more accurate.

# v2.1.1
- Fix an issue that throttle rate drops during developer mode.
- Replaced FIR_SWIFT_NAME with NS_SWIFT_NAME.

# v2.1.0
- Add ABTesting feature to allow developers to run experiments using Remote Config.

# v2.0.3
- Resolved an issue that config values are not updating correctly when targeted by a user property condition.

# v2.0.2
- Fix an issue that prevent app from crashing when main bundle ID is missing. Also notify developers remote config might not work if main bundle ID is missing.

# v2.0.1
- Add a warning message if a plist file can't be found when setting default values from it.
- Internal clean up removing code for testing that is no longer used.

# v2.0.0
- Change Swift API names to better align with Swift convention.
- Change Error message to debug message when getting InstanceID operation is in progress as this is an expected behavior.

# v1.3.4
- Fix the issue with Remote Config getting an incorrect configuration when user configured multiple projects.
- Fix the issue with existing users getting empty config results.

# v1.3.3
- Switches to the new Protobuf from ProtocolBuffers2.

# v1.3.2
Resolved Issues:
- Fix an issue that activateFetched called when app starts will remove cached results.
- Fix an issue that multiple fetches without activateFetched will not get recent changes.

# v1.3.1
Resolved Issues:
- Better documentation on the public headers.

# v1.3.0
Features:
-  Support user property targeting for analytics abilities.

Resolved Issues:
- Fix critical crashes due to concurrent fetches, make it more thread safe.

# v1.2.0
Features:
- Add two new API methods to allow developers to get all the keys based on a key prefix.

Resolved Issues:
- Fix a crash issue during fetching config.
- Clarify the confusion on the documents of activateFetched method.
- Correct the cast error in the comment of remoteConfig method.

# v1.1.1
Initial release in Google I/O 2016.<|MERGE_RESOLUTION|>--- conflicted
+++ resolved
@@ -1,10 +1,6 @@
-<<<<<<< HEAD
-# v4.6.1
-- [changed] Updated Remote Config to consume the Protobuf-less AB Testing SDK (#5890).
-=======
 # v4.7.0
 - [changed] Functionally neutral updated import references for dependencies. (#5824)
->>>>>>> eef42197
+- [changed] Updated Remote Config to consume the Protobuf-less AB Testing SDK (#5890).
 
 # v4.6.0
 - [changed] Removed typedefs from public API method signatures to improve Swift API usage from Xcode. (#5748)

// Copyright 2017 The Abseil Authors.
//
// Licensed under the Apache License, Version 2.0 (the "License");
// you may not use this file except in compliance with the License.
// You may obtain a copy of the License at
//
//      https://www.apache.org/licenses/LICENSE-2.0
//
// Unless required by applicable law or agreed to in writing, software
// distributed under the License is distributed on an "AS IS" BASIS,
// WITHOUT WARRANTIES OR CONDITIONS OF ANY KIND, either express or implied.
// See the License for the specific language governing permissions and
// limitations under the License.

// This file contains string processing functions related to
// numeric values.

#include "absl/strings/numbers.h"

#include <algorithm>
#include <cassert>
#include <cfloat>          // for DBL_DIG and FLT_DIG
#include <cmath>           // for HUGE_VAL
#include <cstdint>
#include <cstdio>
#include <cstdlib>
#include <cstring>
#include <iterator>
#include <limits>
#include <memory>
#include <utility>

#include "absl/base/internal/bits.h"
#include "absl/base/internal/raw_logging.h"
#include "absl/strings/ascii.h"
#include "absl/strings/charconv.h"
#include "absl/strings/internal/memutil.h"
#include "absl/strings/match.h"
#include "absl/strings/str_cat.h"

namespace absl {

<<<<<<< HEAD
bool SimpleAtof(absl::string_view str, float* value) {
  *value = 0.0;
=======
bool SimpleAtof(absl::string_view str, float* out) {
  *out = 0.0;
>>>>>>> f75dc2d8
  str = StripAsciiWhitespace(str);
  if (!str.empty() && str[0] == '+') {
    str.remove_prefix(1);
  }
<<<<<<< HEAD
  auto result = absl::from_chars(str.data(), str.data() + str.size(), *value);
=======
  auto result = absl::from_chars(str.data(), str.data() + str.size(), *out);
>>>>>>> f75dc2d8
  if (result.ec == std::errc::invalid_argument) {
    return false;
  }
  if (result.ptr != str.data() + str.size()) {
    // not all non-whitespace characters consumed
    return false;
  }
<<<<<<< HEAD
  // from_chars() with DR 3801's current wording will return max() on
  // overflow.  SimpleAtof returns infinity instead.
  if (result.ec == std::errc::result_out_of_range) {
    if (*value > 1.0) {
      *value = std::numeric_limits<float>::infinity();
    } else if (*value < -1.0) {
      *value = -std::numeric_limits<float>::infinity();
=======
  // from_chars() with DR 3081's current wording will return max() on
  // overflow.  SimpleAtof returns infinity instead.
  if (result.ec == std::errc::result_out_of_range) {
    if (*out > 1.0) {
      *out = std::numeric_limits<float>::infinity();
    } else if (*out < -1.0) {
      *out = -std::numeric_limits<float>::infinity();
>>>>>>> f75dc2d8
    }
  }
  return true;
}

<<<<<<< HEAD
bool SimpleAtod(absl::string_view str, double* value) {
  *value = 0.0;
=======
bool SimpleAtod(absl::string_view str, double* out) {
  *out = 0.0;
>>>>>>> f75dc2d8
  str = StripAsciiWhitespace(str);
  if (!str.empty() && str[0] == '+') {
    str.remove_prefix(1);
  }
<<<<<<< HEAD
  auto result = absl::from_chars(str.data(), str.data() + str.size(), *value);
=======
  auto result = absl::from_chars(str.data(), str.data() + str.size(), *out);
>>>>>>> f75dc2d8
  if (result.ec == std::errc::invalid_argument) {
    return false;
  }
  if (result.ptr != str.data() + str.size()) {
    // not all non-whitespace characters consumed
    return false;
  }
<<<<<<< HEAD
  // from_chars() with DR 3801's current wording will return max() on
  // overflow.  SimpleAtod returns infinity instead.
  if (result.ec == std::errc::result_out_of_range) {
    if (*value > 1.0) {
      *value = std::numeric_limits<double>::infinity();
    } else if (*value < -1.0) {
      *value = -std::numeric_limits<double>::infinity();
=======
  // from_chars() with DR 3081's current wording will return max() on
  // overflow.  SimpleAtod returns infinity instead.
  if (result.ec == std::errc::result_out_of_range) {
    if (*out > 1.0) {
      *out = std::numeric_limits<double>::infinity();
    } else if (*out < -1.0) {
      *out = -std::numeric_limits<double>::infinity();
>>>>>>> f75dc2d8
    }
  }
  return true;
}

namespace {

// Writes a two-character representation of 'i' to 'buf'. 'i' must be in the
// range 0 <= i < 100, and buf must have space for two characters. Example:
//   char buf[2];
//   PutTwoDigits(42, buf);
//   // buf[0] == '4'
//   // buf[1] == '2'
inline void PutTwoDigits(size_t i, char* buf) {
  static const char two_ASCII_digits[100][2] = {
    {'0', '0'}, {'0', '1'}, {'0', '2'}, {'0', '3'}, {'0', '4'},
    {'0', '5'}, {'0', '6'}, {'0', '7'}, {'0', '8'}, {'0', '9'},
    {'1', '0'}, {'1', '1'}, {'1', '2'}, {'1', '3'}, {'1', '4'},
    {'1', '5'}, {'1', '6'}, {'1', '7'}, {'1', '8'}, {'1', '9'},
    {'2', '0'}, {'2', '1'}, {'2', '2'}, {'2', '3'}, {'2', '4'},
    {'2', '5'}, {'2', '6'}, {'2', '7'}, {'2', '8'}, {'2', '9'},
    {'3', '0'}, {'3', '1'}, {'3', '2'}, {'3', '3'}, {'3', '4'},
    {'3', '5'}, {'3', '6'}, {'3', '7'}, {'3', '8'}, {'3', '9'},
    {'4', '0'}, {'4', '1'}, {'4', '2'}, {'4', '3'}, {'4', '4'},
    {'4', '5'}, {'4', '6'}, {'4', '7'}, {'4', '8'}, {'4', '9'},
    {'5', '0'}, {'5', '1'}, {'5', '2'}, {'5', '3'}, {'5', '4'},
    {'5', '5'}, {'5', '6'}, {'5', '7'}, {'5', '8'}, {'5', '9'},
    {'6', '0'}, {'6', '1'}, {'6', '2'}, {'6', '3'}, {'6', '4'},
    {'6', '5'}, {'6', '6'}, {'6', '7'}, {'6', '8'}, {'6', '9'},
    {'7', '0'}, {'7', '1'}, {'7', '2'}, {'7', '3'}, {'7', '4'},
    {'7', '5'}, {'7', '6'}, {'7', '7'}, {'7', '8'}, {'7', '9'},
    {'8', '0'}, {'8', '1'}, {'8', '2'}, {'8', '3'}, {'8', '4'},
    {'8', '5'}, {'8', '6'}, {'8', '7'}, {'8', '8'}, {'8', '9'},
    {'9', '0'}, {'9', '1'}, {'9', '2'}, {'9', '3'}, {'9', '4'},
    {'9', '5'}, {'9', '6'}, {'9', '7'}, {'9', '8'}, {'9', '9'}
  };
  assert(i < 100);
  memcpy(buf, two_ASCII_digits[i], 2);
}

}  // namespace

bool SimpleAtob(absl::string_view str, bool* out) {
  ABSL_RAW_CHECK(out != nullptr, "Output pointer must not be nullptr.");
  if (EqualsIgnoreCase(str, "true") || EqualsIgnoreCase(str, "t") ||
      EqualsIgnoreCase(str, "yes") || EqualsIgnoreCase(str, "y") ||
      EqualsIgnoreCase(str, "1")) {
    *out = true;
    return true;
  }
  if (EqualsIgnoreCase(str, "false") || EqualsIgnoreCase(str, "f") ||
      EqualsIgnoreCase(str, "no") || EqualsIgnoreCase(str, "n") ||
      EqualsIgnoreCase(str, "0")) {
    *out = false;
    return true;
  }
  return false;
}

// ----------------------------------------------------------------------
// FastIntToBuffer() overloads
//
// Like the Fast*ToBuffer() functions above, these are intended for speed.
// Unlike the Fast*ToBuffer() functions, however, these functions write
// their output to the beginning of the buffer.  The caller is responsible
// for ensuring that the buffer has enough space to hold the output.
//
// Returns a pointer to the end of the string (i.e. the null character
// terminating the string).
// ----------------------------------------------------------------------

namespace {

// Used to optimize printing a decimal number's final digit.
const char one_ASCII_final_digits[10][2] {
  {'0', 0}, {'1', 0}, {'2', 0}, {'3', 0}, {'4', 0},
  {'5', 0}, {'6', 0}, {'7', 0}, {'8', 0}, {'9', 0},
};

}  // namespace

char* numbers_internal::FastIntToBuffer(uint32_t i, char* buffer) {
  uint32_t digits;
  // The idea of this implementation is to trim the number of divides to as few
  // as possible, and also reducing memory stores and branches, by going in
  // steps of two digits at a time rather than one whenever possible.
  // The huge-number case is first, in the hopes that the compiler will output
  // that case in one branch-free block of code, and only output conditional
  // branches into it from below.
  if (i >= 1000000000) {     // >= 1,000,000,000
    digits = i / 100000000;  //      100,000,000
    i -= digits * 100000000;
    PutTwoDigits(digits, buffer);
    buffer += 2;
  lt100_000_000:
    digits = i / 1000000;  // 1,000,000
    i -= digits * 1000000;
    PutTwoDigits(digits, buffer);
    buffer += 2;
  lt1_000_000:
    digits = i / 10000;  // 10,000
    i -= digits * 10000;
    PutTwoDigits(digits, buffer);
    buffer += 2;
  lt10_000:
    digits = i / 100;
    i -= digits * 100;
    PutTwoDigits(digits, buffer);
    buffer += 2;
 lt100:
    digits = i;
    PutTwoDigits(digits, buffer);
    buffer += 2;
    *buffer = 0;
    return buffer;
  }

  if (i < 100) {
    digits = i;
    if (i >= 10) goto lt100;
    memcpy(buffer, one_ASCII_final_digits[i], 2);
    return buffer + 1;
  }
  if (i < 10000) {  //    10,000
    if (i >= 1000) goto lt10_000;
    digits = i / 100;
    i -= digits * 100;
    *buffer++ = '0' + digits;
    goto lt100;
  }
  if (i < 1000000) {  //    1,000,000
    if (i >= 100000) goto lt1_000_000;
    digits = i / 10000;  //    10,000
    i -= digits * 10000;
    *buffer++ = '0' + digits;
    goto lt10_000;
  }
  if (i < 100000000) {  //    100,000,000
    if (i >= 10000000) goto lt100_000_000;
    digits = i / 1000000;  //   1,000,000
    i -= digits * 1000000;
    *buffer++ = '0' + digits;
    goto lt1_000_000;
  }
  // we already know that i < 1,000,000,000
  digits = i / 100000000;  //   100,000,000
  i -= digits * 100000000;
  *buffer++ = '0' + digits;
  goto lt100_000_000;
}

char* numbers_internal::FastIntToBuffer(int32_t i, char* buffer) {
  uint32_t u = i;
  if (i < 0) {
    *buffer++ = '-';
    // We need to do the negation in modular (i.e., "unsigned")
    // arithmetic; MSVC++ apprently warns for plain "-u", so
    // we write the equivalent expression "0 - u" instead.
    u = 0 - u;
  }
  return numbers_internal::FastIntToBuffer(u, buffer);
}

char* numbers_internal::FastIntToBuffer(uint64_t i, char* buffer) {
  uint32_t u32 = static_cast<uint32_t>(i);
  if (u32 == i) return numbers_internal::FastIntToBuffer(u32, buffer);

  // Here we know i has at least 10 decimal digits.
  uint64_t top_1to11 = i / 1000000000;
  u32 = static_cast<uint32_t>(i - top_1to11 * 1000000000);
  uint32_t top_1to11_32 = static_cast<uint32_t>(top_1to11);

  if (top_1to11_32 == top_1to11) {
    buffer = numbers_internal::FastIntToBuffer(top_1to11_32, buffer);
  } else {
    // top_1to11 has more than 32 bits too; print it in two steps.
    uint32_t top_8to9 = static_cast<uint32_t>(top_1to11 / 100);
    uint32_t mid_2 = static_cast<uint32_t>(top_1to11 - top_8to9 * 100);
    buffer = numbers_internal::FastIntToBuffer(top_8to9, buffer);
    PutTwoDigits(mid_2, buffer);
    buffer += 2;
  }

  // We have only 9 digits now, again the maximum uint32_t can handle fully.
  uint32_t digits = u32 / 10000000;  // 10,000,000
  u32 -= digits * 10000000;
  PutTwoDigits(digits, buffer);
  buffer += 2;
  digits = u32 / 100000;  // 100,000
  u32 -= digits * 100000;
  PutTwoDigits(digits, buffer);
  buffer += 2;
  digits = u32 / 1000;  // 1,000
  u32 -= digits * 1000;
  PutTwoDigits(digits, buffer);
  buffer += 2;
  digits = u32 / 10;
  u32 -= digits * 10;
  PutTwoDigits(digits, buffer);
  buffer += 2;
  memcpy(buffer, one_ASCII_final_digits[u32], 2);
  return buffer + 1;
}

char* numbers_internal::FastIntToBuffer(int64_t i, char* buffer) {
  uint64_t u = i;
  if (i < 0) {
    *buffer++ = '-';
    u = 0 - u;
  }
  return numbers_internal::FastIntToBuffer(u, buffer);
}

// Given a 128-bit number expressed as a pair of uint64_t, high half first,
// return that number multiplied by the given 32-bit value.  If the result is
// too large to fit in a 128-bit number, divide it by 2 until it fits.
static std::pair<uint64_t, uint64_t> Mul32(std::pair<uint64_t, uint64_t> num,
                                           uint32_t mul) {
  uint64_t bits0_31 = num.second & 0xFFFFFFFF;
  uint64_t bits32_63 = num.second >> 32;
  uint64_t bits64_95 = num.first & 0xFFFFFFFF;
  uint64_t bits96_127 = num.first >> 32;

  // The picture so far: each of these 64-bit values has only the lower 32 bits
  // filled in.
  // bits96_127:          [ 00000000 xxxxxxxx ]
  // bits64_95:                    [ 00000000 xxxxxxxx ]
  // bits32_63:                             [ 00000000 xxxxxxxx ]
  // bits0_31:                                       [ 00000000 xxxxxxxx ]

  bits0_31 *= mul;
  bits32_63 *= mul;
  bits64_95 *= mul;
  bits96_127 *= mul;

  // Now the top halves may also have value, though all 64 of their bits will
  // never be set at the same time, since they are a result of a 32x32 bit
  // multiply.  This makes the carry calculation slightly easier.
  // bits96_127:          [ mmmmmmmm | mmmmmmmm ]
  // bits64_95:                    [ | mmmmmmmm mmmmmmmm | ]
  // bits32_63:                      |        [ mmmmmmmm | mmmmmmmm ]
  // bits0_31:                       |                 [ | mmmmmmmm mmmmmmmm ]
  // eventually:        [ bits128_up | ...bits64_127.... | ..bits0_63... ]

  uint64_t bits0_63 = bits0_31 + (bits32_63 << 32);
  uint64_t bits64_127 = bits64_95 + (bits96_127 << 32) + (bits32_63 >> 32) +
                        (bits0_63 < bits0_31);
  uint64_t bits128_up = (bits96_127 >> 32) + (bits64_127 < bits64_95);
  if (bits128_up == 0) return {bits64_127, bits0_63};

  int shift = 64 - base_internal::CountLeadingZeros64(bits128_up);
  uint64_t lo = (bits0_63 >> shift) + (bits64_127 << (64 - shift));
  uint64_t hi = (bits64_127 >> shift) + (bits128_up << (64 - shift));
  return {hi, lo};
}

// Compute num * 5 ^ expfive, and return the first 128 bits of the result,
// where the first bit is always a one.  So PowFive(1, 0) starts 0b100000,
// PowFive(1, 1) starts 0b101000, PowFive(1, 2) starts 0b110010, etc.
static std::pair<uint64_t, uint64_t> PowFive(uint64_t num, int expfive) {
  std::pair<uint64_t, uint64_t> result = {num, 0};
  while (expfive >= 13) {
    // 5^13 is the highest power of five that will fit in a 32-bit integer.
    result = Mul32(result, 5 * 5 * 5 * 5 * 5 * 5 * 5 * 5 * 5 * 5 * 5 * 5 * 5);
    expfive -= 13;
  }
  constexpr int powers_of_five[13] = {
      1,
      5,
      5 * 5,
      5 * 5 * 5,
      5 * 5 * 5 * 5,
      5 * 5 * 5 * 5 * 5,
      5 * 5 * 5 * 5 * 5 * 5,
      5 * 5 * 5 * 5 * 5 * 5 * 5,
      5 * 5 * 5 * 5 * 5 * 5 * 5 * 5,
      5 * 5 * 5 * 5 * 5 * 5 * 5 * 5 * 5,
      5 * 5 * 5 * 5 * 5 * 5 * 5 * 5 * 5 * 5,
      5 * 5 * 5 * 5 * 5 * 5 * 5 * 5 * 5 * 5 * 5,
      5 * 5 * 5 * 5 * 5 * 5 * 5 * 5 * 5 * 5 * 5 * 5};
  result = Mul32(result, powers_of_five[expfive & 15]);
  int shift = base_internal::CountLeadingZeros64(result.first);
  if (shift != 0) {
    result.first = (result.first << shift) + (result.second >> (64 - shift));
    result.second = (result.second << shift);
  }
  return result;
}

struct ExpDigits {
  int32_t exponent;
  char digits[6];
};

// SplitToSix converts value, a positive double-precision floating-point number,
// into a base-10 exponent and 6 ASCII digits, where the first digit is never
// zero.  For example, SplitToSix(1) returns an exponent of zero and a digits
// array of {'1', '0', '0', '0', '0', '0'}.  If value is exactly halfway between
// two possible representations, e.g. value = 100000.5, then "round to even" is
// performed.
static ExpDigits SplitToSix(const double value) {
  ExpDigits exp_dig;
  int exp = 5;
  double d = value;
  // First step: calculate a close approximation of the output, where the
  // value d will be between 100,000 and 999,999, representing the digits
  // in the output ASCII array, and exp is the base-10 exponent.  It would be
  // faster to use a table here, and to look up the base-2 exponent of value,
  // however value is an IEEE-754 64-bit number, so the table would have 2,000
  // entries, which is not cache-friendly.
  if (d >= 999999.5) {
    if (d >= 1e+261) exp += 256, d *= 1e-256;
    if (d >= 1e+133) exp += 128, d *= 1e-128;
    if (d >= 1e+69) exp += 64, d *= 1e-64;
    if (d >= 1e+37) exp += 32, d *= 1e-32;
    if (d >= 1e+21) exp += 16, d *= 1e-16;
    if (d >= 1e+13) exp += 8, d *= 1e-8;
    if (d >= 1e+9) exp += 4, d *= 1e-4;
    if (d >= 1e+7) exp += 2, d *= 1e-2;
    if (d >= 1e+6) exp += 1, d *= 1e-1;
  } else {
    if (d < 1e-250) exp -= 256, d *= 1e256;
    if (d < 1e-122) exp -= 128, d *= 1e128;
    if (d < 1e-58) exp -= 64, d *= 1e64;
    if (d < 1e-26) exp -= 32, d *= 1e32;
    if (d < 1e-10) exp -= 16, d *= 1e16;
    if (d < 1e-2) exp -= 8, d *= 1e8;
    if (d < 1e+2) exp -= 4, d *= 1e4;
    if (d < 1e+4) exp -= 2, d *= 1e2;
    if (d < 1e+5) exp -= 1, d *= 1e1;
  }
  // At this point, d is in the range [99999.5..999999.5) and exp is in the
  // range [-324..308]. Since we need to round d up, we want to add a half
  // and truncate.
  // However, the technique above may have lost some precision, due to its
  // repeated multiplication by constants that each may be off by half a bit
  // of precision.  This only matters if we're close to the edge though.
  // Since we'd like to know if the fractional part of d is close to a half,
  // we multiply it by 65536 and see if the fractional part is close to 32768.
  // (The number doesn't have to be a power of two,but powers of two are faster)
  uint64_t d64k = d * 65536;
  int dddddd;  // A 6-digit decimal integer.
  if ((d64k % 65536) == 32767 || (d64k % 65536) == 32768) {
    // OK, it's fairly likely that precision was lost above, which is
    // not a surprise given only 52 mantissa bits are available.  Therefore
    // redo the calculation using 128-bit numbers.  (64 bits are not enough).

    // Start out with digits rounded down; maybe add one below.
    dddddd = static_cast<int>(d64k / 65536);

    // mantissa is a 64-bit integer representing M.mmm... * 2^63.  The actual
    // value we're representing, of course, is M.mmm... * 2^exp2.
    int exp2;
    double m = std::frexp(value, &exp2);
    uint64_t mantissa = m * (32768.0 * 65536.0 * 65536.0 * 65536.0);
    // std::frexp returns an m value in the range [0.5, 1.0), however we
    // can't multiply it by 2^64 and convert to an integer because some FPUs
    // throw an exception when converting an number higher than 2^63 into an
    // integer - even an unsigned 64-bit integer!  Fortunately it doesn't matter
    // since m only has 52 significant bits anyway.
    mantissa <<= 1;
    exp2 -= 64;  // not needed, but nice for debugging

    // OK, we are here to compare:
    //     (dddddd + 0.5) * 10^(exp-5)  vs.  mantissa * 2^exp2
    // so we can round up dddddd if appropriate.  Those values span the full
    // range of 600 orders of magnitude of IEE 64-bit floating-point.
    // Fortunately, we already know they are very close, so we don't need to
    // track the base-2 exponent of both sides.  This greatly simplifies the
    // the math since the 2^exp2 calculation is unnecessary and the power-of-10
    // calculation can become a power-of-5 instead.

    std::pair<uint64_t, uint64_t> edge, val;
    if (exp >= 6) {
      // Compare (dddddd + 0.5) * 5 ^ (exp - 5) to mantissa
      // Since we're tossing powers of two, 2 * dddddd + 1 is the
      // same as dddddd + 0.5
      edge = PowFive(2 * dddddd + 1, exp - 5);

      val.first = mantissa;
      val.second = 0;
    } else {
      // We can't compare (dddddd + 0.5) * 5 ^ (exp - 5) to mantissa as we did
      // above because (exp - 5) is negative.  So we compare (dddddd + 0.5) to
      // mantissa * 5 ^ (5 - exp)
      edge = PowFive(2 * dddddd + 1, 0);

      val = PowFive(mantissa, 5 - exp);
    }
    // printf("exp=%d %016lx %016lx vs %016lx %016lx\n", exp, val.first,
    //        val.second, edge.first, edge.second);
    if (val > edge) {
      dddddd++;
    } else if (val == edge) {
      dddddd += (dddddd & 1);
    }
  } else {
    // Here, we are not close to the edge.
    dddddd = static_cast<int>((d64k + 32768) / 65536);
  }
  if (dddddd == 1000000) {
    dddddd = 100000;
    exp += 1;
  }
  exp_dig.exponent = exp;

  int two_digits = dddddd / 10000;
  dddddd -= two_digits * 10000;
  PutTwoDigits(two_digits, &exp_dig.digits[0]);

  two_digits = dddddd / 100;
  dddddd -= two_digits * 100;
  PutTwoDigits(two_digits, &exp_dig.digits[2]);

  PutTwoDigits(dddddd, &exp_dig.digits[4]);
  return exp_dig;
}

// Helper function for fast formatting of floating-point.
// The result is the same as "%g", a.k.a. "%.6g".
size_t numbers_internal::SixDigitsToBuffer(double d, char* const buffer) {
  static_assert(std::numeric_limits<float>::is_iec559,
                "IEEE-754/IEC-559 support only");

  char* out = buffer;  // we write data to out, incrementing as we go, but
                       // FloatToBuffer always returns the address of the buffer
                       // passed in.

  if (std::isnan(d)) {
    strcpy(out, "nan");  // NOLINT(runtime/printf)
    return 3;
  }
  if (d == 0) {  // +0 and -0 are handled here
    if (std::signbit(d)) *out++ = '-';
    *out++ = '0';
    *out = 0;
    return out - buffer;
  }
  if (d < 0) {
    *out++ = '-';
    d = -d;
  }
  if (std::isinf(d)) {
    strcpy(out, "inf");  // NOLINT(runtime/printf)
    return out + 3 - buffer;
  }

  auto exp_dig = SplitToSix(d);
  int exp = exp_dig.exponent;
  const char* digits = exp_dig.digits;
  out[0] = '0';
  out[1] = '.';
  switch (exp) {
    case 5:
      memcpy(out, &digits[0], 6), out += 6;
      *out = 0;
      return out - buffer;
    case 4:
      memcpy(out, &digits[0], 5), out += 5;
      if (digits[5] != '0') {
        *out++ = '.';
        *out++ = digits[5];
      }
      *out = 0;
      return out - buffer;
    case 3:
      memcpy(out, &digits[0], 4), out += 4;
      if ((digits[5] | digits[4]) != '0') {
        *out++ = '.';
        *out++ = digits[4];
        if (digits[5] != '0') *out++ = digits[5];
      }
      *out = 0;
      return out - buffer;
    case 2:
      memcpy(out, &digits[0], 3), out += 3;
      *out++ = '.';
      memcpy(out, &digits[3], 3);
      out += 3;
      while (out[-1] == '0') --out;
      if (out[-1] == '.') --out;
      *out = 0;
      return out - buffer;
    case 1:
      memcpy(out, &digits[0], 2), out += 2;
      *out++ = '.';
      memcpy(out, &digits[2], 4);
      out += 4;
      while (out[-1] == '0') --out;
      if (out[-1] == '.') --out;
      *out = 0;
      return out - buffer;
    case 0:
      memcpy(out, &digits[0], 1), out += 1;
      *out++ = '.';
      memcpy(out, &digits[1], 5);
      out += 5;
      while (out[-1] == '0') --out;
      if (out[-1] == '.') --out;
      *out = 0;
      return out - buffer;
    case -4:
      out[2] = '0';
      ++out;
      ABSL_FALLTHROUGH_INTENDED;
    case -3:
      out[2] = '0';
      ++out;
      ABSL_FALLTHROUGH_INTENDED;
    case -2:
      out[2] = '0';
      ++out;
      ABSL_FALLTHROUGH_INTENDED;
    case -1:
      out += 2;
      memcpy(out, &digits[0], 6);
      out += 6;
      while (out[-1] == '0') --out;
      *out = 0;
      return out - buffer;
  }
  assert(exp < -4 || exp >= 6);
  out[0] = digits[0];
  assert(out[1] == '.');
  out += 2;
  memcpy(out, &digits[1], 5), out += 5;
  while (out[-1] == '0') --out;
  if (out[-1] == '.') --out;
  *out++ = 'e';
  if (exp > 0) {
    *out++ = '+';
  } else {
    *out++ = '-';
    exp = -exp;
  }
  if (exp > 99) {
    int dig1 = exp / 100;
    exp -= dig1 * 100;
    *out++ = '0' + dig1;
  }
  PutTwoDigits(exp, out);
  out += 2;
  *out = 0;
  return out - buffer;
}

namespace {
// Represents integer values of digits.
// Uses 36 to indicate an invalid character since we support
// bases up to 36.
static const int8_t kAsciiToInt[256] = {
    36, 36, 36, 36, 36, 36, 36, 36, 36, 36, 36, 36, 36, 36, 36, 36,  // 16 36s.
    36, 36, 36, 36, 36, 36, 36, 36, 36, 36, 36, 36, 36, 36, 36, 36, 36, 36, 36,
    36, 36, 36, 36, 36, 36, 36, 36, 36, 36, 36, 36, 36, 0,  1,  2,  3,  4,  5,
    6,  7,  8,  9,  36, 36, 36, 36, 36, 36, 36, 10, 11, 12, 13, 14, 15, 16, 17,
    18, 19, 20, 21, 22, 23, 24, 25, 26, 27, 28, 29, 30, 31, 32, 33, 34, 35, 36,
    36, 36, 36, 36, 36, 10, 11, 12, 13, 14, 15, 16, 17, 18, 19, 20, 21, 22, 23,
    24, 25, 26, 27, 28, 29, 30, 31, 32, 33, 34, 35, 36, 36, 36, 36, 36, 36, 36,
    36, 36, 36, 36, 36, 36, 36, 36, 36, 36, 36, 36, 36, 36, 36, 36, 36, 36, 36,
    36, 36, 36, 36, 36, 36, 36, 36, 36, 36, 36, 36, 36, 36, 36, 36, 36, 36, 36,
    36, 36, 36, 36, 36, 36, 36, 36, 36, 36, 36, 36, 36, 36, 36, 36, 36, 36, 36,
    36, 36, 36, 36, 36, 36, 36, 36, 36, 36, 36, 36, 36, 36, 36, 36, 36, 36, 36,
    36, 36, 36, 36, 36, 36, 36, 36, 36, 36, 36, 36, 36, 36, 36, 36, 36, 36, 36,
    36, 36, 36, 36, 36, 36, 36, 36, 36, 36, 36, 36, 36, 36, 36, 36, 36, 36, 36,
    36, 36, 36, 36, 36, 36, 36, 36, 36, 36, 36, 36};

// Parse the sign and optional hex or oct prefix in text.
inline bool safe_parse_sign_and_base(absl::string_view* text /*inout*/,
                                     int* base_ptr /*inout*/,
                                     bool* negative_ptr /*output*/) {
  if (text->data() == nullptr) {
    return false;
  }

  const char* start = text->data();
  const char* end = start + text->size();
  int base = *base_ptr;

  // Consume whitespace.
  while (start < end && absl::ascii_isspace(start[0])) {
    ++start;
  }
  while (start < end && absl::ascii_isspace(end[-1])) {
    --end;
  }
  if (start >= end) {
    return false;
  }

  // Consume sign.
  *negative_ptr = (start[0] == '-');
  if (*negative_ptr || start[0] == '+') {
    ++start;
    if (start >= end) {
      return false;
    }
  }

  // Consume base-dependent prefix.
  //  base 0: "0x" -> base 16, "0" -> base 8, default -> base 10
  //  base 16: "0x" -> base 16
  // Also validate the base.
  if (base == 0) {
    if (end - start >= 2 && start[0] == '0' &&
        (start[1] == 'x' || start[1] == 'X')) {
      base = 16;
      start += 2;
      if (start >= end) {
        // "0x" with no digits after is invalid.
        return false;
      }
    } else if (end - start >= 1 && start[0] == '0') {
      base = 8;
      start += 1;
    } else {
      base = 10;
    }
  } else if (base == 16) {
    if (end - start >= 2 && start[0] == '0' &&
        (start[1] == 'x' || start[1] == 'X')) {
      start += 2;
      if (start >= end) {
        // "0x" with no digits after is invalid.
        return false;
      }
    }
  } else if (base >= 2 && base <= 36) {
    // okay
  } else {
    return false;
  }
  *text = absl::string_view(start, end - start);
  *base_ptr = base;
  return true;
}

// Consume digits.
//
// The classic loop:
//
//   for each digit
//     value = value * base + digit
//   value *= sign
//
// The classic loop needs overflow checking.  It also fails on the most
// negative integer, -2147483648 in 32-bit two's complement representation.
//
// My improved loop:
//
//  if (!negative)
//    for each digit
//      value = value * base
//      value = value + digit
//  else
//    for each digit
//      value = value * base
//      value = value - digit
//
// Overflow checking becomes simple.

// Lookup tables per IntType:
// vmax/base and vmin/base are precomputed because division costs at least 8ns.
// TODO(junyer): Doing this per base instead (i.e. an array of structs, not a
// struct of arrays) would probably be better in terms of d-cache for the most
// commonly used bases.
template <typename IntType>
struct LookupTables {
  static const IntType kVmaxOverBase[];
  static const IntType kVminOverBase[];
};

// An array initializer macro for X/base where base in [0, 36].
// However, note that lookups for base in [0, 1] should never happen because
// base has been validated to be in [2, 36] by safe_parse_sign_and_base().
#define X_OVER_BASE_INITIALIZER(X)                                        \
  {                                                                       \
    0, 0, X / 2, X / 3, X / 4, X / 5, X / 6, X / 7, X / 8, X / 9, X / 10, \
        X / 11, X / 12, X / 13, X / 14, X / 15, X / 16, X / 17, X / 18,   \
        X / 19, X / 20, X / 21, X / 22, X / 23, X / 24, X / 25, X / 26,   \
        X / 27, X / 28, X / 29, X / 30, X / 31, X / 32, X / 33, X / 34,   \
        X / 35, X / 36,                                                   \
  }

template <typename IntType>
const IntType LookupTables<IntType>::kVmaxOverBase[] =
    X_OVER_BASE_INITIALIZER(std::numeric_limits<IntType>::max());

template <typename IntType>
const IntType LookupTables<IntType>::kVminOverBase[] =
    X_OVER_BASE_INITIALIZER(std::numeric_limits<IntType>::min());

#undef X_OVER_BASE_INITIALIZER

template <typename IntType>
inline bool safe_parse_positive_int(absl::string_view text, int base,
                                    IntType* value_p) {
  IntType value = 0;
  const IntType vmax = std::numeric_limits<IntType>::max();
  assert(vmax > 0);
  assert(base >= 0);
  assert(vmax >= static_cast<IntType>(base));
  const IntType vmax_over_base = LookupTables<IntType>::kVmaxOverBase[base];
  const char* start = text.data();
  const char* end = start + text.size();
  // loop over digits
  for (; start < end; ++start) {
    unsigned char c = static_cast<unsigned char>(start[0]);
    int digit = kAsciiToInt[c];
    if (digit >= base) {
      *value_p = value;
      return false;
    }
    if (value > vmax_over_base) {
      *value_p = vmax;
      return false;
    }
    value *= base;
    if (value > vmax - digit) {
      *value_p = vmax;
      return false;
    }
    value += digit;
  }
  *value_p = value;
  return true;
}

template <typename IntType>
inline bool safe_parse_negative_int(absl::string_view text, int base,
                                    IntType* value_p) {
  IntType value = 0;
  const IntType vmin = std::numeric_limits<IntType>::min();
  assert(vmin < 0);
  assert(vmin <= 0 - base);
  IntType vmin_over_base = LookupTables<IntType>::kVminOverBase[base];
  // 2003 c++ standard [expr.mul]
  // "... the sign of the remainder is implementation-defined."
  // Although (vmin/base)*base + vmin%base is always vmin.
  // 2011 c++ standard tightens the spec but we cannot rely on it.
  // TODO(junyer): Handle this in the lookup table generation.
  if (vmin % base > 0) {
    vmin_over_base += 1;
  }
  const char* start = text.data();
  const char* end = start + text.size();
  // loop over digits
  for (; start < end; ++start) {
    unsigned char c = static_cast<unsigned char>(start[0]);
    int digit = kAsciiToInt[c];
    if (digit >= base) {
      *value_p = value;
      return false;
    }
    if (value < vmin_over_base) {
      *value_p = vmin;
      return false;
    }
    value *= base;
    if (value < vmin + digit) {
      *value_p = vmin;
      return false;
    }
    value -= digit;
  }
  *value_p = value;
  return true;
}

// Input format based on POSIX.1-2008 strtol
// http://pubs.opengroup.org/onlinepubs/9699919799/functions/strtol.html
template <typename IntType>
inline bool safe_int_internal(absl::string_view text, IntType* value_p,
                              int base) {
  *value_p = 0;
  bool negative;
  if (!safe_parse_sign_and_base(&text, &base, &negative)) {
    return false;
  }
  if (!negative) {
    return safe_parse_positive_int(text, base, value_p);
  } else {
    return safe_parse_negative_int(text, base, value_p);
  }
}

template <typename IntType>
inline bool safe_uint_internal(absl::string_view text, IntType* value_p,
                               int base) {
  *value_p = 0;
  bool negative;
  if (!safe_parse_sign_and_base(&text, &base, &negative) || negative) {
    return false;
  }
  return safe_parse_positive_int(text, base, value_p);
}
}  // anonymous namespace

namespace numbers_internal {
bool safe_strto32_base(absl::string_view text, int32_t* value, int base) {
  return safe_int_internal<int32_t>(text, value, base);
}

bool safe_strto64_base(absl::string_view text, int64_t* value, int base) {
  return safe_int_internal<int64_t>(text, value, base);
}

bool safe_strtou32_base(absl::string_view text, uint32_t* value, int base) {
  return safe_uint_internal<uint32_t>(text, value, base);
}

bool safe_strtou64_base(absl::string_view text, uint64_t* value, int base) {
  return safe_uint_internal<uint64_t>(text, value, base);
}
}  // namespace numbers_internal

}  // namespace absl<|MERGE_RESOLUTION|>--- conflicted
+++ resolved
@@ -40,22 +40,13 @@
 
 namespace absl {
 
-<<<<<<< HEAD
-bool SimpleAtof(absl::string_view str, float* value) {
-  *value = 0.0;
-=======
 bool SimpleAtof(absl::string_view str, float* out) {
   *out = 0.0;
->>>>>>> f75dc2d8
   str = StripAsciiWhitespace(str);
   if (!str.empty() && str[0] == '+') {
     str.remove_prefix(1);
   }
-<<<<<<< HEAD
-  auto result = absl::from_chars(str.data(), str.data() + str.size(), *value);
-=======
   auto result = absl::from_chars(str.data(), str.data() + str.size(), *out);
->>>>>>> f75dc2d8
   if (result.ec == std::errc::invalid_argument) {
     return false;
   }
@@ -63,15 +54,6 @@
     // not all non-whitespace characters consumed
     return false;
   }
-<<<<<<< HEAD
-  // from_chars() with DR 3801's current wording will return max() on
-  // overflow.  SimpleAtof returns infinity instead.
-  if (result.ec == std::errc::result_out_of_range) {
-    if (*value > 1.0) {
-      *value = std::numeric_limits<float>::infinity();
-    } else if (*value < -1.0) {
-      *value = -std::numeric_limits<float>::infinity();
-=======
   // from_chars() with DR 3081's current wording will return max() on
   // overflow.  SimpleAtof returns infinity instead.
   if (result.ec == std::errc::result_out_of_range) {
@@ -79,28 +61,18 @@
       *out = std::numeric_limits<float>::infinity();
     } else if (*out < -1.0) {
       *out = -std::numeric_limits<float>::infinity();
->>>>>>> f75dc2d8
     }
   }
   return true;
 }
 
-<<<<<<< HEAD
-bool SimpleAtod(absl::string_view str, double* value) {
-  *value = 0.0;
-=======
 bool SimpleAtod(absl::string_view str, double* out) {
   *out = 0.0;
->>>>>>> f75dc2d8
   str = StripAsciiWhitespace(str);
   if (!str.empty() && str[0] == '+') {
     str.remove_prefix(1);
   }
-<<<<<<< HEAD
-  auto result = absl::from_chars(str.data(), str.data() + str.size(), *value);
-=======
   auto result = absl::from_chars(str.data(), str.data() + str.size(), *out);
->>>>>>> f75dc2d8
   if (result.ec == std::errc::invalid_argument) {
     return false;
   }
@@ -108,15 +80,6 @@
     // not all non-whitespace characters consumed
     return false;
   }
-<<<<<<< HEAD
-  // from_chars() with DR 3801's current wording will return max() on
-  // overflow.  SimpleAtod returns infinity instead.
-  if (result.ec == std::errc::result_out_of_range) {
-    if (*value > 1.0) {
-      *value = std::numeric_limits<double>::infinity();
-    } else if (*value < -1.0) {
-      *value = -std::numeric_limits<double>::infinity();
-=======
   // from_chars() with DR 3081's current wording will return max() on
   // overflow.  SimpleAtod returns infinity instead.
   if (result.ec == std::errc::result_out_of_range) {
@@ -124,7 +87,6 @@
       *out = std::numeric_limits<double>::infinity();
     } else if (*out < -1.0) {
       *out = -std::numeric_limits<double>::infinity();
->>>>>>> f75dc2d8
     }
   }
   return true;

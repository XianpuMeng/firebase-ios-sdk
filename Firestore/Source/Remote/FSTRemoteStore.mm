/*
 * Copyright 2017 Google
 *
 * Licensed under the Apache License, Version 2.0 (the "License");
 * you may not use this file except in compliance with the License.
 * You may obtain a copy of the License at
 *
 *      http://www.apache.org/licenses/LICENSE-2.0
 *
 * Unless required by applicable law or agreed to in writing, software
 * distributed under the License is distributed on an "AS IS" BASIS,
 * WITHOUT WARRANTIES OR CONDITIONS OF ANY KIND, either express or implied.
 * See the License for the specific language governing permissions and
 * limitations under the License.
 */

#import "Firestore/Source/Remote/FSTRemoteStore.h"

#include <cinttypes>
#include <memory>

#import "Firestore/Source/Core/FSTQuery.h"
#import "Firestore/Source/Core/FSTTransaction.h"
#import "Firestore/Source/Local/FSTLocalStore.h"
#import "Firestore/Source/Local/FSTQueryData.h"
#import "Firestore/Source/Model/FSTDocument.h"
#import "Firestore/Source/Model/FSTMutation.h"
#import "Firestore/Source/Model/FSTMutationBatch.h"
#import "Firestore/Source/Remote/FSTDatastore.h"
#import "Firestore/Source/Remote/FSTExistenceFilter.h"
#import "Firestore/Source/Remote/FSTOnlineStateTracker.h"
#import "Firestore/Source/Remote/FSTRemoteEvent.h"
#import "Firestore/Source/Remote/FSTStream.h"
#import "Firestore/Source/Remote/FSTWatchChange.h"

#include "Firestore/core/src/firebase/firestore//remote/stream.h"
#include "Firestore/core/src/firebase/firestore/auth/user.h"
#include "Firestore/core/src/firebase/firestore/model/document_key.h"
#include "Firestore/core/src/firebase/firestore/model/snapshot_version.h"
#include "Firestore/core/src/firebase/firestore/util/hard_assert.h"
#include "Firestore/core/src/firebase/firestore/util/log.h"
#include "Firestore/core/src/firebase/firestore/model/snapshot_version.h"
#include "Firestore/core/src/firebase/firestore/util/hard_assert.h"
#include "Firestore/core/src/firebase/firestore/util/string_apple.h"
#include "absl/memory/memory.h"

namespace util = firebase::firestore::util;
using firebase::firestore::auth::User;
using firebase::firestore::model::BatchId;
using firebase::firestore::model::DocumentKey;
using firebase::firestore::model::DocumentKeySet;
using firebase::firestore::model::OnlineState;
using firebase::firestore::model::SnapshotVersion;
using firebase::firestore::model::DocumentKeySet;
using firebase::firestore::model::TargetId;

NS_ASSUME_NONNULL_BEGIN

/**
 * The maximum number of pending writes to allow.
 * TODO(bjornick): Negotiate this value with the backend.
 */
static const int kMaxPendingWrites = 10;

#pragma mark - FSTRemoteStore

@interface FSTRemoteStore () <FSTWatchStreamDelegate, FSTWriteStreamDelegate>

/**
 * The local store, used to fill the write pipeline with outbound mutations and resolve existence
 * filter mismatches. Immutable after initialization.
 */
@property(nonatomic, strong, readonly) FSTLocalStore *localStore;

/** The client-side proxy for interacting with the backend. Immutable after initialization. */
@property(nonatomic, strong, readonly) FSTDatastore *datastore;

#pragma mark Watch Stream

/**
 * A mapping of watched targets that the client cares about tracking and the
 * user has explicitly called a 'listen' for this target.
 *
 * These targets may or may not have been sent to or acknowledged by the
 * server. On re-establishing the listen stream, these targets should be sent
 * to the server. The targets removed with unlistens are removed eagerly
 * without waiting for confirmation from the listen stream. */
@property(nonatomic, strong, readonly)
    NSMutableDictionary<FSTBoxedTargetID *, FSTQueryData *> *listenTargets;

@property(nonatomic, strong, readonly) FSTOnlineStateTracker *onlineStateTracker;

@property(nonatomic, strong, nullable) FSTWatchChangeAggregator *watchChangeAggregator;

/**
 * A list of up to kMaxPendingWrites writes that we have fetched from the LocalStore via
 * fillWritePipeline and have or will send to the write stream.
 *
 * Whenever writePipeline is not empty, the RemoteStore will attempt to start or restart the write
 * stream. When the stream is established, the writes in the pipeline will be sent in order.
 *
 * Writes remain in writePipeline until they are acknowledged by the backend and thus will
 * automatically be re-sent if the stream is interrupted / restarted before they're acknowledged.
 *
 * Write responses from the backend are linked to their originating request purely based on
 * order, and so we can just remove writes from the front of the writePipeline as we receive
 * responses.
 */
@property(nonatomic, strong, readonly) NSMutableArray<FSTMutationBatch *> *writePipeline;
@end

@implementation FSTRemoteStore {
  std::shared_ptr<firebase::firestore::remote::WatchStream> _watchStream;
  std::shared_ptr<firebase::firestore::remote::WriteStream> _writeStream;
  BOOL _isNetworkEnabled;
}

- (instancetype)initWithLocalStore:(FSTLocalStore *)localStore
                         datastore:(FSTDatastore *)datastore
               workerDispatchQueue:(FSTDispatchQueue *)queue {
  if (self = [super init]) {
    _localStore = localStore;
    _datastore = datastore;
    _listenTargets = [NSMutableDictionary dictionary];

    _writePipeline = [NSMutableArray array];
    _onlineStateTracker = [[FSTOnlineStateTracker alloc] initWithWorkerDispatchQueue:queue];

    // Create streams (but note they're not started yet)
    _watchStream = [self.datastore createWatchStreamWithDelegate:self];
    _writeStream = [self.datastore createWriteStreamWithDelegate:self];

    _isNetworkEnabled = NO;
  }
  return self;
}

- (void)start {
  // For now, all setup is handled by enableNetwork(). We might expand on this in the future.
  [self enableNetwork];
}

@dynamic onlineStateDelegate;

- (nullable id<FSTOnlineStateDelegate>)onlineStateDelegate {
  return self.onlineStateTracker.onlineStateDelegate;
}

- (void)setOnlineStateDelegate:(nullable id<FSTOnlineStateDelegate>)delegate {
  self.onlineStateTracker.onlineStateDelegate = delegate;
}

#pragma mark Online/Offline state

- (BOOL)isNetworkEnabled {
  return _isNetworkEnabled;
}

- (void)enableNetwork {
  if ([self isNetworkEnabled]) {
    return;
  }

  _isNetworkEnabled = YES;

  // Load any saved stream token from persistent storage
  _writeStream->SetLastStreamToken([self.localStore lastStreamToken]);

  if ([self shouldStartWatchStream]) {
    [self startWatchStream];
  } else {
    [self.onlineStateTracker updateState:OnlineState::Unknown];
  }

  [self fillWritePipeline];  // This may start the writeStream.
}

- (void)disableNetwork {
  [self disableNetworkInternal];
  // Set the OnlineState to Offline so get()s return from cache, etc.
  [self.onlineStateTracker updateState:OnlineState::Offline];
}

/** Disables the network, setting the OnlineState to the specified targetOnlineState. */
- (void)disableNetworkInternal {
  if ([self isNetworkEnabled]) {
    _isNetworkEnabled = NO;

    _watchStream->Stop();
    _writeStream->Stop();

    if (self.writePipeline.count > 0) {
      LOG_DEBUG("Stopping write stream with %lu pending writes",
                (unsigned long)self.writePipeline.count);
      [self.writePipeline removeAllObjects];
    }
  }
}

#pragma mark Shutdown

- (void)shutdown {
  LOG_DEBUG("FSTRemoteStore %s shutting down", (__bridge void *)self);
  [self disableNetworkInternal];
  // Set the OnlineState to Unknown (rather than Offline) to avoid potentially triggering
  // spurious listener events with cached data, etc.
  [self.onlineStateTracker updateState:OnlineState::Unknown];
  [self.datastore shutdown];
}

- (void)credentialDidChange {
  if ([self isNetworkEnabled]) {
    // Tear down and re-create our network streams. This will ensure we get a fresh auth token
    // for the new user and re-fill the write pipeline with new mutations from the LocalStore
    // (since mutations are per-user).
    LOG_DEBUG("FSTRemoteStore %s restarting streams for new credential", (__bridge void *)self);
    [self disableNetworkInternal];
    [self.onlineStateTracker updateState:OnlineState::Unknown];
    [self enableNetwork];
  }
}

#pragma mark Watch Stream

- (void)startWatchStream {
  HARD_ASSERT([self shouldStartWatchStream],
              "startWatchStream: called when shouldStartWatchStream: is false.");
  _watchChangeAggregator = [[FSTWatchChangeAggregator alloc] initWithTargetMetadataProvider:self];
  _watchStream->Start();
  [self.onlineStateTracker handleWatchStreamStart];
}

- (void)listenToTargetWithQueryData:(FSTQueryData *)queryData {
  NSNumber *targetKey = @(queryData.targetID);
  HARD_ASSERT(!self.listenTargets[targetKey], "listenToQuery called with duplicate target id: %s",
              targetKey);

  self.listenTargets[targetKey] = queryData;

  if ([self shouldStartWatchStream]) {
    [self startWatchStream];
  } else if ([self isNetworkEnabled] && _watchStream->IsOpen()) {
    [self sendWatchRequestWithQueryData:queryData];
  }
}

- (void)sendWatchRequestWithQueryData:(FSTQueryData *)queryData {
  [self.watchChangeAggregator recordTargetRequest:@(queryData.targetID)];
  _watchStream->WatchQuery(queryData);
}

- (void)stopListeningToTargetID:(TargetId)targetID {
  FSTBoxedTargetID *targetKey = @(targetID);
  FSTQueryData *queryData = self.listenTargets[targetKey];
  HARD_ASSERT(queryData, "stopListeningToTargetID: target not currently watched: %s", targetKey);

  [self.listenTargets removeObjectForKey:targetKey];
  if ([self isNetworkEnabled] && _watchStream->IsOpen()) {
    [self sendUnwatchRequestForTargetID:targetKey];
<<<<<<< HEAD
    if ([self.listenTargets count] == 0) {
      _watchStream->MarkIdle();
=======
  }
  if ([self.listenTargets count] == 0) {
    if ([self isNetworkEnabled]) {
      if ([self.watchStream isOpen]) {
        [self.watchStream markIdle];
      } else {
        // Revert to OnlineState::Unknown if the watch stream is not open and we have no listeners,
        // since without any listens to send we cannot confirm if the stream is healthy and upgrade
        // to OnlineState::Online.
        [self.onlineStateTracker updateState:OnlineState::Unknown];
      }
>>>>>>> bbfe0bff
    }
  }
}

- (void)sendUnwatchRequestForTargetID:(FSTBoxedTargetID *)targetID {
  [self.watchChangeAggregator recordTargetRequest:targetID];
  _watchStream->UnwatchTargetId([targetID intValue]);
}

/**
 * Returns YES if the network is enabled, the watch stream has not yet been started and there are
 * active watch targets.
 */
- (BOOL)shouldStartWatchStream {
  return [self isNetworkEnabled] && !_watchStream->IsStarted() && self.listenTargets.count > 0;
}

- (void)cleanUpWatchStreamState {
  _watchChangeAggregator = nil;
}

- (void)watchStreamDidOpen {
  // Restore any existing watches.
  for (FSTQueryData *queryData in [self.listenTargets objectEnumerator]) {
    [self sendWatchRequestWithQueryData:queryData];
  }
}

- (void)watchStreamDidChange:(FSTWatchChange *)change
             snapshotVersion:(const SnapshotVersion &)snapshotVersion {
  // Mark the connection as Online because we got a message from the server.
  [self.onlineStateTracker updateState:OnlineState::Online];

  if ([change isKindOfClass:[FSTWatchTargetChange class]]) {
    FSTWatchTargetChange *watchTargetChange = (FSTWatchTargetChange *)change;
    if (watchTargetChange.state == FSTWatchTargetChangeStateRemoved && watchTargetChange.cause) {
      // There was an error on a target, don't wait for a consistent snapshot to raise events
      return [self processTargetErrorForWatchChange:watchTargetChange];
    } else {
      [self.watchChangeAggregator handleTargetChange:watchTargetChange];
    }
  } else if ([change isKindOfClass:[FSTDocumentWatchChange class]]) {
    [self.watchChangeAggregator handleDocumentChange:(FSTDocumentWatchChange *)change];
  } else {
    HARD_ASSERT([change isKindOfClass:[FSTExistenceFilterWatchChange class]],
                "Expected watchChange to be an instance of FSTExistenceFilterWatchChange");
    [self.watchChangeAggregator handleExistenceFilter:(FSTExistenceFilterWatchChange *)change];
  }

  if (snapshotVersion != SnapshotVersion::None() &&
      snapshotVersion >= [self.localStore lastRemoteSnapshotVersion]) {
    // We have received a target change with a global snapshot if the snapshot version is not equal
    // to SnapshotVersion.None().
    [self raiseWatchSnapshotWithSnapshotVersion:snapshotVersion];
  }
}

- (void)watchStreamWasInterruptedWithError:(nullable NSError *)error {
  if (!error) {
    // Graceful stop (due to Stop() or idle timeout). Make sure that's desirable.
    HARD_ASSERT(![self shouldStartWatchStream],
        "Watch stream was stopped gracefully while still needed.");
  }

  [self cleanUpWatchStreamState];

  // If the watch stream closed due to an error, retry the connection if there are any active
  // watch targets.
  if ([self shouldStartWatchStream]) {
    [self.onlineStateTracker handleWatchStreamFailure:error];
    [self startWatchStream];
  } else {
    // We don't need to restart the watch stream because there are no active targets. The online
    // state is set to unknown because there is no active attempt at establishing a connection.
    [self.onlineStateTracker updateState:OnlineState::Unknown];
  }
}

/**
 * Takes a batch of changes from the Datastore, repackages them as a RemoteEvent, and passes that
 * on to the SyncEngine.
 */
- (void)raiseWatchSnapshotWithSnapshotVersion:(const SnapshotVersion &)snapshotVersion {
  HARD_ASSERT(snapshotVersion != SnapshotVersion::None(),
              "Can't raise event for unknown SnapshotVersion");

  FSTRemoteEvent *remoteEvent =
      [self.watchChangeAggregator remoteEventAtSnapshotVersion:snapshotVersion];

  // Update in-memory resume tokens. FSTLocalStore will update the persistent view of these when
  // applying the completed FSTRemoteEvent.
  for (const auto &entry : remoteEvent.targetChanges) {
    NSData *resumeToken = entry.second.resumeToken;
    if (resumeToken.length > 0) {
      FSTBoxedTargetID *targetID = @(entry.first);
      FSTQueryData *queryData = _listenTargets[targetID];
      // A watched target might have been removed already.
      if (queryData) {
        _listenTargets[targetID] =
            [queryData queryDataByReplacingSnapshotVersion:snapshotVersion
                                               resumeToken:resumeToken
                                            sequenceNumber:queryData.sequenceNumber];
      }
    }
  }

  // Re-establish listens for the targets that have been invalidated by existence filter mismatches.
  for (TargetId targetID : remoteEvent.targetMismatches) {
    FSTQueryData *queryData = self.listenTargets[@(targetID)];

    if (!queryData) {
      // A watched target might have been removed already.
      continue;
    }

    // Clear the resume token for the query, since we're in a known mismatch state.
    queryData = [[FSTQueryData alloc] initWithQuery:queryData.query
                                           targetID:targetID
                               listenSequenceNumber:queryData.sequenceNumber
                                            purpose:queryData.purpose];
    self.listenTargets[@(targetID)] = queryData;

    // Cause a hard reset by unwatching and rewatching immediately, but deliberately don't send a
    // resume token so that we get a full update.
    [self sendUnwatchRequestForTargetID:@(targetID)];

    // Mark the query we send as being on behalf of an existence filter mismatch, but don't actually
    // retain that in listenTargets. This ensures that we flag the first re-listen this way without
    // impacting future listens of this target (that might happen e.g. on reconnect).
    FSTQueryData *requestQueryData =
        [[FSTQueryData alloc] initWithQuery:queryData.query
                                   targetID:targetID
                       listenSequenceNumber:queryData.sequenceNumber
                                    purpose:FSTQueryPurposeExistenceFilterMismatch];
    [self sendWatchRequestWithQueryData:requestQueryData];
  }

  // Finally handle remote event
  [self.syncEngine applyRemoteEvent:remoteEvent];
}

/** Process a target error and passes the error along to SyncEngine. */
- (void)processTargetErrorForWatchChange:(FSTWatchTargetChange *)change {
  HARD_ASSERT(change.cause, "Handling target error without a cause");
  // Ignore targets that have been removed already.
  for (FSTBoxedTargetID *targetID in change.targetIDs) {
    if (self.listenTargets[targetID]) {
      int unboxedTargetId = targetID.intValue;
      [self.listenTargets removeObjectForKey:targetID];
      [self.watchChangeAggregator removeTarget:unboxedTargetId];
      [self.syncEngine rejectListenWithTargetID:unboxedTargetId error:change.cause];
    }
  }
}

- (firebase::firestore::model::DocumentKeySet)remoteKeysForTarget:(FSTBoxedTargetID *)targetID {
  return [self.syncEngine remoteKeysForTarget:targetID];
}

- (nullable FSTQueryData *)queryDataForTarget:(FSTBoxedTargetID *)targetID {
  return self.listenTargets[targetID];
}

#pragma mark Write Stream

/**
 * Returns YES if the network is enabled, the write stream has not yet been started and there are
 * pending writes.
 */
- (BOOL)shouldStartWriteStream {
  return [self isNetworkEnabled] && !_writeStream->IsStarted() && self.writePipeline.count > 0;
}

- (void)startWriteStream {
  HARD_ASSERT([self shouldStartWriteStream],
              "startWriteStream: called when shouldStartWriteStream: is false.");

  _writeStream->Start();
}

/**
 * Attempts to fill our write pipeline with writes from the LocalStore.
 *
 * Called internally to bootstrap or refill the write pipeline and by SyncEngine whenever there
 * are new mutations to process.
 *
 * Starts the write stream if necessary.
 */
- (void)fillWritePipeline {
  BatchId lastBatchIDRetrieved =
      self.writePipeline.count == 0 ? kFSTBatchIDUnknown : self.writePipeline.lastObject.batchID;
  while ([self canAddToWritePipeline]) {
    FSTMutationBatch *batch = [self.localStore nextMutationBatchAfterBatchID:lastBatchIDRetrieved];
    if (!batch) {
      if (self.writePipeline.count == 0) {
        _writeStream->MarkIdle();
      }
      break;
    }
    [self addBatchToWritePipeline:batch];
    lastBatchIDRetrieved = batch.batchID;
  }

  if ([self shouldStartWriteStream]) {
    [self startWriteStream];
  }
}

/**
 * Returns YES if we can add to the write pipeline (i.e. it is not full and the network is enabled).
 */
- (BOOL)canAddToWritePipeline {
  return [self isNetworkEnabled] && self.writePipeline.count < kMaxPendingWrites;
}

/**
 * Queues additional writes to be sent to the write stream, sending them immediately if the write
 * stream is established, else starting the write stream if it is not yet started.
 */
- (void)addBatchToWritePipeline:(FSTMutationBatch *)batch {
  HARD_ASSERT([self canAddToWritePipeline],
              "addBatchToWritePipeline called when mutations can't be written");

  [self.writePipeline addObject:batch];

  if ([self shouldStartWriteStream]) {
    [self startWriteStream];
  } else if ([self isNetworkEnabled] && _writeStream->IsHandshakeComplete()) {
    _writeStream->WriteMutations(batch.mutations);
  }
}

- (void)writeStreamDidOpen {
  _writeStream->WriteHandshake();
}

/**
 * Handles a successful handshake response from the server, which is our cue to send any pending
 * writes.
 */
- (void)writeStreamDidCompleteHandshake {
  // Record the stream token.
  [self.localStore setLastStreamToken:_writeStream->GetLastStreamToken()];

  // Send the write pipeline now that the stream is established.
  for (FSTMutationBatch *write in self.writePipeline) {
    _writeStream->WriteMutations(write.mutations);
  }
}

/** Handles a successful StreamingWriteResponse from the server that contains a mutation result. */
- (void)writeStreamDidReceiveResponseWithVersion:(const SnapshotVersion &)commitVersion
                                 mutationResults:(NSArray<FSTMutationResult *> *)results {
  // This is a response to a write containing mutations and should be correlated to the first
  // write in our write pipeline.
  NSMutableArray *writePipeline = self.writePipeline;
  FSTMutationBatch *batch = writePipeline[0];
  [writePipeline removeObjectAtIndex:0];

  FSTMutationBatchResult *batchResult =
      [FSTMutationBatchResult resultWithBatch:batch
                                commitVersion:commitVersion
                              mutationResults:results
                                  streamToken:_writeStream->GetLastStreamToken()];
  [self.syncEngine applySuccessfulWriteWithResult:batchResult];

  // It's possible that with the completion of this mutation another slot has freed up.
  [self fillWritePipeline];
}

/**
 * Handles the closing of the StreamingWrite RPC, either because of an error or because the RPC
 * has been terminated by the client or the server.
 */
- (void)writeStreamWasInterruptedWithError:(nullable NSError *)error {
  if (!error) {
    // Graceful stop (due to Stop() or idle timeout). Make sure that's desirable.
    HARD_ASSERT(![self shouldStartWriteStream],
        "Write stream was stopped gracefully while still needed.");
  }

  // If the write stream closed due to an error, invoke the error callbacks if there are pending
  // writes.
  if (error != nil && self.writePipeline.count > 0) {
    if (_writeStream->IsHandshakeComplete()) {
      // This error affects the actual writes.
      [self handleWriteError:error];
    } else {
      // If there was an error before the handshake finished, it's possible that the server is
      // unable to process the stream token we're sending. (Perhaps it's too old?)
      [self handleHandshakeError:error];
    }
  }

  // The write stream might have been started by refilling the write pipeline for failed writes
  if ([self shouldStartWriteStream]) {
    [self startWriteStream];
  }
}

- (void)handleHandshakeError:(NSError *)error {
  // Reset the token if it's a permanent error or the error code is ABORTED, signaling the write
  // stream is no longer valid.
  if ([FSTDatastore isPermanentWriteError:error] || [FSTDatastore isAbortedError:error]) {
    NSString *token = [_writeStream->GetLastStreamToken() base64EncodedStringWithOptions:0];
    LOG_DEBUG("FSTRemoteStore %s error before completed handshake; resetting stream token %s: %s",
              (__bridge void *)self, token, error);
    _writeStream->SetLastStreamToken(nil);
    [self.localStore setLastStreamToken:nil];
  }
}

- (void)handleWriteError:(NSError *)error {
  // Only handle permanent error. If it's transient, just let the retry logic kick in.
  if (![FSTDatastore isPermanentWriteError:error]) {
    return;
  }

  // If this was a permanent error, the request itself was the problem so it's not going to
  // succeed if we resend it.
  FSTMutationBatch *batch = self.writePipeline[0];
  [self.writePipeline removeObjectAtIndex:0];

  // In this case it's also unlikely that the server itself is melting down--this was just a
  // bad request so inhibit backoff on the next restart.
  _writeStream->InhibitBackoff();

  [self.syncEngine rejectFailedWriteWithBatchID:batch.batchID error:error];

  // It's possible that with the completion of this mutation another slot has freed up.
  [self fillWritePipeline];
}

- (FSTTransaction *)transaction {
  return [FSTTransaction transactionWithDatastore:self.datastore];
}

@end

NS_ASSUME_NONNULL_END<|MERGE_RESOLUTION|>--- conflicted
+++ resolved
@@ -257,22 +257,17 @@
   [self.listenTargets removeObjectForKey:targetKey];
   if ([self isNetworkEnabled] && _watchStream->IsOpen()) {
     [self sendUnwatchRequestForTargetID:targetKey];
-<<<<<<< HEAD
-    if ([self.listenTargets count] == 0) {
-      _watchStream->MarkIdle();
-=======
   }
   if ([self.listenTargets count] == 0) {
     if ([self isNetworkEnabled]) {
-      if ([self.watchStream isOpen]) {
-        [self.watchStream markIdle];
+      if (_watchStream->IsOpen()) {
+      _watchStream->MarkIdle();
       } else {
         // Revert to OnlineState::Unknown if the watch stream is not open and we have no listeners,
         // since without any listens to send we cannot confirm if the stream is healthy and upgrade
         // to OnlineState::Online.
         [self.onlineStateTracker updateState:OnlineState::Unknown];
       }
->>>>>>> bbfe0bff
     }
   }
 }

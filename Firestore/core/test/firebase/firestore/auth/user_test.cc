--- conflicted
+++ resolved
@@ -51,12 +51,7 @@
 
 TEST(User, Hash) {
   const HashUser hash;
-<<<<<<< HEAD
-  EXPECT_NE(hash(User("abc")), hash(User("xyz")));
-  EXPECT_NE(hash(User()), hash(User("abc")));
-=======
   EXPECT_EQ(hash(User("abc")), hash(User("abc")));
->>>>>>> 9fb7911e
 }
 
 }  // namespace auth

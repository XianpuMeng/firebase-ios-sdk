--- conflicted
+++ resolved
@@ -1,10 +1,6 @@
-<<<<<<< HEAD
-# 2020-07-06 -- v0.21.1
+# 2020-07-06 -- v0.22.0
+- [changed] Functionally neutral updated import references for dependencies. (#5902)
 - [changed] Updated In-App Messaging to consume the Protobuf-less AB Testing SDK (#5890).
-=======
-# 2020-07 -- v0.22.0
-- [changed] Functionally neutral updated import references for dependencies. (#5902)
->>>>>>> eef42197
 
 # 2020-06-02 -- v0.20.2
 - [fixed] Fixed log message for in-app messaging test on device flow (#5680).
